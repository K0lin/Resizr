--- conflicted
+++ resolved
@@ -198,15 +198,12 @@
 	h.downloadImage(c, "thumbnail", "original")
 }
 
-<<<<<<< HEAD
 // DownloadPreview handles preview download
 // GET /api/v1/images/:id/preview
 func (h *ImageHandler) DownloadPreview(c *gin.Context) {
 	h.downloadImage(c, "preview", "original")
 }
 
-=======
->>>>>>> 3b8cf997
 // DownloadCustomResolution handles custom resolution download
 // GET /api/v1/images/:id/:resolution
 func (h *ImageHandler) DownloadCustomResolution(c *gin.Context) {
@@ -546,7 +543,6 @@
 	return true
 }
 
-<<<<<<< HEAD
 func (h *ImageHandler) isValidFormat(format string) bool {
 	// Validate format type
 	allowedFormats := []string{
@@ -557,7 +553,8 @@
 	}
 
 	return slices.Contains(allowedFormats, format)
-=======
+}
+
 func (h *ImageHandler) isValidSize(size string) bool {
 	// Check predefined sizes
 	if size == "original" || size == "thumbnail" {
@@ -566,5 +563,4 @@
 
 	// Check custom resolution format
 	return h.isValidCustomResolution(size)
->>>>>>> 3b8cf997
 }