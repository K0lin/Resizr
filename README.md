--- conflicted
+++ resolved
@@ -101,9 +101,6 @@
 CORS_ALLOW_ALL_ORIGINS=false # Allow all origins (*) - use with caution
 CORS_ALLOWED_ORIGINS=https://domain.com,https://example.com
 CORS_ALLOW_CREDENTIALS=false # Allow credentials in CORS requests
-
-# Canvas Configuration
-BACKGROUND_COLOR="#000000" # Canvas background color setup
 ```
 
 **Note on Resolution Processing:**
@@ -217,155 +214,10 @@
 - `IMAGE_QUALITY`: JPEG quality (1-100)
 - `RESIZE_MODE`: smart_fit/crop/stretch
 
-<<<<<<< HEAD
 ### Limits
 - `RATE_LIMIT_UPLOAD`: Upload rate limit per IP
 - `RATE_LIMIT_DOWNLOAD`: Download rate limit per IP
 - `RATE_LIMIT_INFO`: Info rate limit per IP
-=======
-## ⚙️ Configuration
-
-RESIZR uses environment variables for configuration following the [12-Factor App](https://12factor.net/) methodology.
-
-### Environment Variables
-
-#### Server Configuration
-- `PORT` (default: `8080`): HTTP server port
-- `GIN_MODE` (default: `release`): Gin framework mode (`debug`, `release`, `test`)
-- `LOG_LEVEL` (default: `info`): Logging level (`debug`, `info`, `warn`, `error`)
-- `LOG_FORMAT` (default: `json`): Log format (`json`, `console`)
-
-#### Redis Configuration
-- `REDIS_URL` (required): Redis connection URL (e.g., `redis://localhost:6379`)
-- `REDIS_PASSWORD` (optional): Redis password
-- `REDIS_DB` (default: `0`): Redis database number
-- `REDIS_POOL_SIZE` (default: `10`): Connection pool size
-- `REDIS_TIMEOUT` (default: `5`): Connection timeout in seconds
-
-#### S3 Storage Configuration
-- `S3_ENDPOINT` (default: `https://s3.amazonaws.com`): S3 endpoint URL
-- `S3_ACCESS_KEY` (required): S3 access key
-- `S3_SECRET_KEY` (required): S3 secret key
-- `S3_BUCKET` (required): S3 bucket name
-- `S3_REGION` (default: `us-east-1`): AWS region
-- `S3_USE_SSL` (default: `true`): Use SSL for S3 connections
-- `S3_URL_EXPIRE` (default: `3600`): Pre-signed URL expiration in seconds
-
-#### Image Processing Configuration
-- `MAX_FILE_SIZE` (default: `10485760`): Maximum file size in bytes (10MB)
-- `IMAGE_QUALITY` (default: `85`): JPEG compression quality (1-100)
-- `CACHE_TTL` (default: `3600`): Cache TTL in seconds
-- `IMAGE_MAX_WIDTH` (default: `4096`): Max allowed width for requested/custom resolutions
-- `IMAGE_MAX_HEIGHT` (default: `4096`): Max allowed height for requested/custom resolutions
-
-#### Rate Limiting Configuration
-- `RATE_LIMIT_UPLOAD` (default: `10`): Upload requests per minute per IP
-- `RATE_LIMIT_DOWNLOAD` (default: `100`): Download requests per minute per IP
-- `RATE_LIMIT_INFO` (default: `50`): Info requests per minute per IP
-
-#### CORS Configuration
-- `CORS_ENABLED` (default: `true`): Enable/disable CORS middleware
-- `CORS_ALLOW_ALL_ORIGINS` (default: `false`): Allow all origins (*)
-- `CORS_ALLOWED_ORIGINS` (default: `*`): Comma-separated list of allowed origins
-- `CORS_ALLOW_CREDENTIALS` (default: `false`): Allow credentials in CORS requests
-
-#### Canvase Configuration
-- `BACKGROUND_COLOR` (default: `#000000`(black)): Set up custom color of the background
-
-### Configuration Examples
-
-#### Development Environment
-```env
-# Server Configuration
-PORT=8080                    # HTTP server port
-GIN_MODE=debug               # Debug mode for development (enables detailed logs)
-
-# Logging Configuration
-LOG_LEVEL=debug              # Debug level for detailed development logs
-LOG_FORMAT=console           # Console format for readable development logs
-
-# Redis Configuration
-REDIS_URL=redis://localhost:6379  # Local Redis instance
-REDIS_PASSWORD=              # No password for local development
-REDIS_DB=0                   # Default Redis database
-REDIS_POOL_SIZE=10           # Standard pool size
-REDIS_TIMEOUT=5              # Standard timeout
-
-# S3 Storage Configuration (MinIO for local development)
-S3_ENDPOINT=http://localhost:9000  # Local MinIO endpoint
-S3_ACCESS_KEY=minioadmin           # Default MinIO access key
-S3_SECRET_KEY=minioadmin           # Default MinIO secret key
-S3_BUCKET=resizr-dev               # Development bucket name
-S3_REGION=us-east-1                # Standard region
-S3_USE_SSL=false                   # No SSL for local development
-S3_URL_EXPIRE=3600                 # Standard URL expiration
-
-# Image Processing Configuration (relaxed for development)
-MAX_FILE_SIZE=52428800       # 50MB limit for development testing
-IMAGE_QUALITY=85             # Standard quality
-CACHE_TTL=3600              # Standard cache TTL
-
-# Rate Limiting Configuration (relaxed for development)
-RATE_LIMIT_UPLOAD=100        # Higher limits for development testing
-RATE_LIMIT_DOWNLOAD=1000     # Higher limits for development testing
-RATE_LIMIT_INFO=500          # Higher limits for development testing
-
-# CORS Configuration (permissive for development)
-CORS_ENABLED=true            # CORS enabled for frontend development
-CORS_ALLOW_ALL_ORIGINS=true  # Allow all origins in development
-CORS_ALLOWED_ORIGINS=*       # Not used when CORS_ALLOW_ALL_ORIGINS=true
-CORS_ALLOW_CREDENTIALS=false # Standard setting
-
-# Canvas Configuration
-BACKGROUND_COLOR=   # Default canvas background color - black
-```
-
-#### Production Environment
-```env
-# Server Configuration
-PORT=8080                    # HTTP server port
-GIN_MODE=release             # Release mode for production (optimized performance)
-
-# Logging Configuration
-LOG_LEVEL=info               # Info level for production (less verbose)
-LOG_FORMAT=json              # JSON format for structured logging and log aggregation
-
-# Redis Configuration
-REDIS_URL=redis://redis-cluster.prod:6379  # Production Redis cluster endpoint
-REDIS_PASSWORD=secure-password              # Strong password for production Redis
-REDIS_DB=0                                  # Default database
-REDIS_POOL_SIZE=20                          # Larger pool for production load
-REDIS_TIMEOUT=5                             # Standard timeout
-
-# S3 Storage Configuration (AWS S3 for production)
-S3_ENDPOINT=https://s3.amazonaws.com        # AWS S3 endpoint
-S3_ACCESS_KEY=AKIA...                       # Production AWS access key
-S3_SECRET_KEY=...                           # Production AWS secret key  
-S3_BUCKET=resizr-prod                       # Production bucket name
-S3_REGION=us-west-2                         # Production AWS region
-S3_USE_SSL=true                             # SSL required for production
-S3_URL_EXPIRE=3600                          # Standard URL expiration
-
-# Image Processing Configuration (production limits)
-MAX_FILE_SIZE=10485760       # 10MB limit for production (prevents abuse)
-IMAGE_QUALITY=90             # Higher quality for production
-CACHE_TTL=3600              # Standard cache TTL
-
-# Rate Limiting Configuration (strict for production)
-RATE_LIMIT_UPLOAD=5          # Conservative upload limits to prevent abuse
-RATE_LIMIT_DOWNLOAD=100      # Standard download limits
-RATE_LIMIT_INFO=50           # Standard info limits
-
-# CORS Configuration (restrictive for production security)
-CORS_ENABLED=true            # CORS enabled for frontend access
-CORS_ALLOW_ALL_ORIGINS=false # Restrict origins for security
-CORS_ALLOWED_ORIGINS=https://resizr.dev,https://app.resizr.dev  # Only allowed production domains
-CORS_ALLOW_CREDENTIALS=false # No credentials for security
-
-# Canvas Configuration
-BACKGROUND_COLOR="#cd738f"  # Custom color for the canvas background
-```
->>>>>>> 95c67954
 
 ---
 
@@ -552,5 +404,4 @@
 
 ## 📄 License
 
-This project is licensed under the MIT License - see the [LICENSE](LICENSE) file for details.
-
+This project is licensed under the MIT License - see the [LICENSE](LICENSE) file for details.